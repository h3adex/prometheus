--- conflicted
+++ resolved
@@ -172,17 +172,12 @@
 	docker tag "$(DOCKER_REPO)/$(DOCKER_IMAGE_NAME):$(DOCKER_IMAGE_TAG)" "$(DOCKER_REPO)/$(DOCKER_IMAGE_NAME):latest"
 
 .PHONY: promu
-<<<<<<< HEAD
-promu:
-	GOOS= GOARCH= GO111MODULE=off $(GO) get -u github.com/prometheus/promu
-=======
 promu: $(PROMU)
 
 $(PROMU):
 	curl -s -L $(PROMU_URL) | tar -xvz -C /tmp
 	mkdir -v -p $(FIRST_GOPATH)/bin
 	cp -v /tmp/promu-$(PROMU_VERSION).$(GO_BUILD_PLATFORM)/promu $(PROMU)
->>>>>>> b1e779d0
 
 .PHONY: proto
 proto:
