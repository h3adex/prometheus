// Copyright 2016 The Prometheus Authors
// Licensed under the Apache License, Version 2.0 (the "License");
// you may not use this file except in compliance with the License.
// You may obtain a copy of the License at
//
// http://www.apache.org/licenses/LICENSE-2.0
//
// Unless required by applicable law or agreed to in writing, software
// distributed under the License is distributed on an "AS IS" BASIS,
// WITHOUT WARRANTIES OR CONDITIONS OF ANY KIND, either express or implied.
// See the License for the specific language governing permissions and
// limitations under the License.

package retrieval

import (
	"bufio"
	"bytes"
	"compress/gzip"
	"fmt"
	"io"
	"net/http"
	"sync"
	"time"
	"unsafe"

	"github.com/prometheus/client_golang/prometheus"
	"github.com/prometheus/common/log"

	"github.com/prometheus/common/version"
	"golang.org/x/net/context"
	"golang.org/x/net/context/ctxhttp"

	"github.com/prometheus/prometheus/config"
	"github.com/prometheus/prometheus/pkg/labels"
	"github.com/prometheus/prometheus/pkg/textparse"
	"github.com/prometheus/prometheus/pkg/timestamp"
	"github.com/prometheus/prometheus/storage"
<<<<<<< HEAD
=======
	"github.com/prometheus/prometheus/storage/local"
	"github.com/prometheus/prometheus/util/httputil"
>>>>>>> 50e4f49b
)

const (
	scrapeHealthMetricName       = "up"
	scrapeDurationMetricName     = "scrape_duration_seconds"
	scrapeSamplesMetricName      = "scrape_samples_scraped"
	samplesPostRelabelMetricName = "scrape_samples_post_metric_relabeling"
)

var (
	targetIntervalLength = prometheus.NewSummaryVec(
		prometheus.SummaryOpts{
			Name:       "prometheus_target_interval_length_seconds",
			Help:       "Actual intervals between scrapes.",
			Objectives: map[float64]float64{0.01: 0.001, 0.05: 0.005, 0.5: 0.05, 0.90: 0.01, 0.99: 0.001},
		},
		[]string{"interval"},
	)
	targetSkippedScrapes = prometheus.NewCounter(
		prometheus.CounterOpts{
			Name: "prometheus_target_skipped_scrapes_total",
			Help: "Total number of scrapes that were skipped because the metric storage was throttled.",
		},
	)
	targetReloadIntervalLength = prometheus.NewSummaryVec(
		prometheus.SummaryOpts{
			Name:       "prometheus_target_reload_length_seconds",
			Help:       "Actual interval to reload the scrape pool with a given configuration.",
			Objectives: map[float64]float64{0.01: 0.001, 0.05: 0.005, 0.5: 0.05, 0.90: 0.01, 0.99: 0.001},
		},
		[]string{"interval"},
	)
	targetSyncIntervalLength = prometheus.NewSummaryVec(
		prometheus.SummaryOpts{
			Name:       "prometheus_target_sync_length_seconds",
			Help:       "Actual interval to sync the scrape pool.",
			Objectives: map[float64]float64{0.01: 0.001, 0.05: 0.005, 0.5: 0.05, 0.90: 0.01, 0.99: 0.001},
		},
		[]string{"scrape_job"},
	)
	targetScrapePoolSyncsCounter = prometheus.NewCounterVec(
		prometheus.CounterOpts{
			Name: "prometheus_target_scrape_pool_sync_total",
			Help: "Total number of syncs that were executed on a scrape pool.",
		},
		[]string{"scrape_job"},
	)
	targetScrapeSampleLimit = prometheus.NewCounter(
		prometheus.CounterOpts{
			Name: "prometheus_target_scrapes_exceeded_sample_limit_total",
			Help: "Total number of scrapes that hit the sample limit and were rejected.",
		},
	)
)

func init() {
	prometheus.MustRegister(targetIntervalLength)
	prometheus.MustRegister(targetSkippedScrapes)
	prometheus.MustRegister(targetReloadIntervalLength)
	prometheus.MustRegister(targetSyncIntervalLength)
	prometheus.MustRegister(targetScrapePoolSyncsCounter)
	prometheus.MustRegister(targetScrapeSampleLimit)
}

// scrapePool manages scrapes for sets of targets.
type scrapePool struct {
	appendable Appendable

	ctx context.Context

	mtx    sync.RWMutex
	config *config.ScrapeConfig
	client *http.Client
	// Targets and loops must always be synchronized to have the same
	// set of hashes.
	targets map[uint64]*Target
	loops   map[uint64]loop

	// Constructor for new scrape loops. This is settable for testing convenience.
	newLoop func(context.Context, scraper, func() storage.Appender, func() storage.Appender) loop
}

<<<<<<< HEAD
func newScrapePool(ctx context.Context, cfg *config.ScrapeConfig, app Appendable) *scrapePool {
	client, err := NewHTTPClient(cfg.HTTPClientConfig)
=======
func newScrapePool(ctx context.Context, cfg *config.ScrapeConfig, app storage.SampleAppender) *scrapePool {
	client, err := httputil.NewClientFromConfig(cfg.HTTPClientConfig)
>>>>>>> 50e4f49b
	if err != nil {
		// Any errors that could occur here should be caught during config validation.
		log.Errorf("Error creating HTTP client for job %q: %s", cfg.JobName, err)
	}
	return &scrapePool{
		appendable: app,
		config:     cfg,
		ctx:        ctx,
		client:     client,
		targets:    map[uint64]*Target{},
		loops:      map[uint64]loop{},
		newLoop:    newScrapeLoop,
	}
}

// stop terminates all scrape loops and returns after they all terminated.
func (sp *scrapePool) stop() {
	var wg sync.WaitGroup

	sp.mtx.Lock()
	defer sp.mtx.Unlock()

	for fp, l := range sp.loops {
		wg.Add(1)

		go func(l loop) {
			l.stop()
			wg.Done()
		}(l)

		delete(sp.loops, fp)
		delete(sp.targets, fp)
	}

	wg.Wait()
}

// reload the scrape pool with the given scrape configuration. The target state is preserved
// but all scrape loops are restarted with the new scrape configuration.
// This method returns after all scrape loops that were stopped have fully terminated.
func (sp *scrapePool) reload(cfg *config.ScrapeConfig) {
	start := time.Now()

	sp.mtx.Lock()
	defer sp.mtx.Unlock()

	client, err := httputil.NewClientFromConfig(cfg.HTTPClientConfig)
	if err != nil {
		// Any errors that could occur here should be caught during config validation.
		log.Errorf("Error creating HTTP client for job %q: %s", cfg.JobName, err)
	}
	sp.config = cfg
	sp.client = client

	var (
		wg       sync.WaitGroup
		interval = time.Duration(sp.config.ScrapeInterval)
		timeout  = time.Duration(sp.config.ScrapeTimeout)
	)

	for fp, oldLoop := range sp.loops {
		var (
			t       = sp.targets[fp]
			s       = &targetScraper{Target: t, client: sp.client}
			newLoop = sp.newLoop(sp.ctx, s,
				func() storage.Appender {
					return sp.sampleAppender(t)
				},
				func() storage.Appender {
					return sp.reportAppender(t)
				},
			)
		)
		wg.Add(1)

		go func(oldLoop, newLoop loop) {
			oldLoop.stop()
			wg.Done()

			go newLoop.run(interval, timeout, nil)
		}(oldLoop, newLoop)

		sp.loops[fp] = newLoop
	}

	wg.Wait()
	targetReloadIntervalLength.WithLabelValues(interval.String()).Observe(
		time.Since(start).Seconds(),
	)
}

// Sync converts target groups into actual scrape targets and synchronizes
// the currently running scraper with the resulting set.
func (sp *scrapePool) Sync(tgs []*config.TargetGroup) {
	start := time.Now()

	var all []*Target
	for _, tg := range tgs {
		targets, err := targetsFromGroup(tg, sp.config)
		if err != nil {
			log.With("err", err).Error("creating targets failed")
			continue
		}
		all = append(all, targets...)
	}
	sp.sync(all)

	targetSyncIntervalLength.WithLabelValues(sp.config.JobName).Observe(
		time.Since(start).Seconds(),
	)
	targetScrapePoolSyncsCounter.WithLabelValues(sp.config.JobName).Inc()
}

// sync takes a list of potentially duplicated targets, deduplicates them, starts
// scrape loops for new targets, and stops scrape loops for disappeared targets.
// It returns after all stopped scrape loops terminated.
func (sp *scrapePool) sync(targets []*Target) {
	sp.mtx.Lock()
	defer sp.mtx.Unlock()

	var (
		uniqueTargets = map[uint64]struct{}{}
		interval      = time.Duration(sp.config.ScrapeInterval)
		timeout       = time.Duration(sp.config.ScrapeTimeout)
	)

	for _, t := range targets {
		t := t
		hash := t.hash()
		uniqueTargets[hash] = struct{}{}

		if _, ok := sp.targets[hash]; !ok {
			s := &targetScraper{Target: t, client: sp.client}
			l := sp.newLoop(sp.ctx, s,
				func() storage.Appender {
					return sp.sampleAppender(t)
				},
				func() storage.Appender {
					return sp.reportAppender(t)
				},
			)

			sp.targets[hash] = t
			sp.loops[hash] = l

			go l.run(interval, timeout, nil)
		}
	}

	var wg sync.WaitGroup

	// Stop and remove old targets and scraper loops.
	for hash := range sp.targets {
		if _, ok := uniqueTargets[hash]; !ok {
			wg.Add(1)
			go func(l loop) {
				l.stop()
				wg.Done()
			}(sp.loops[hash])

			delete(sp.loops, hash)
			delete(sp.targets, hash)
		}
	}

	// Wait for all potentially stopped scrapers to terminate.
	// This covers the case of flapping targets. If the server is under high load, a new scraper
	// may be active and tries to insert. The old scraper that didn't terminate yet could still
	// be inserting a previous sample set.
	wg.Wait()
}

// sampleAppender returns an appender for ingested samples from the target.
func (sp *scrapePool) sampleAppender(target *Target) storage.Appender {
	app, err := sp.appendable.Appender()
	if err != nil {
		panic(err)
	}

	// The limit is applied after metrics are potentially dropped via relabeling.
	if sp.config.SampleLimit > 0 {
		app = &limitAppender{
			Appender: app,
			limit:    int(sp.config.SampleLimit),
		}
	}

	// The relabelAppender has to be inside the label-modifying appenders
	// so the relabeling rules are applied to the correct label set.
	if mrc := sp.config.MetricRelabelConfigs; len(mrc) > 0 {
		app = relabelAppender{
			Appender:    app,
			relabelings: mrc,
		}
	}

	if sp.config.HonorLabels {
		app = honorLabelsAppender{
			Appender: app,
			labels:   target.Labels(),
		}
	} else {
		app = ruleLabelsAppender{
			Appender: app,
			labels:   target.Labels(),
		}
	}
	return app
}

// reportAppender returns an appender for reporting samples for the target.
func (sp *scrapePool) reportAppender(target *Target) storage.Appender {
	app, err := sp.appendable.Appender()
	if err != nil {
		panic(err)
	}
	return ruleLabelsAppender{
		Appender: app,
		labels:   target.Labels(),
	}
}

// A scraper retrieves samples and accepts a status report at the end.
type scraper interface {
	scrape(ctx context.Context, w io.Writer) error
	report(start time.Time, dur time.Duration, err error)
	offset(interval time.Duration) time.Duration
}

// targetScraper implements the scraper interface for a target.
type targetScraper struct {
	*Target

	client *http.Client
	req    *http.Request

	gzipr *gzip.Reader
	buf   *bufio.Reader
}

const acceptHeader = `application/vnd.google.protobuf;proto=io.prometheus.client.MetricFamily;encoding=delimited;q=0.7,text/plain;version=0.0.4;q=0.3,*/*;q=0.1`

var userAgentHeader = fmt.Sprintf("Prometheus/%s", version.Version)

func (s *targetScraper) scrape(ctx context.Context, w io.Writer) error {
	if s.req == nil {
		req, err := http.NewRequest("GET", s.URL().String(), nil)
		if err != nil {
			return err
		}
		// Disable accept header to always negotiate for text format.
		// req.Header.Add("Accept", acceptHeader)
		req.Header.Add("Accept-Encoding", "gzip")
		req.Header.Set("User-Agent", userAgentHeader)

		s.req = req
	}

	resp, err := ctxhttp.Do(ctx, s.client, s.req)
	if err != nil {
		return err
	}
	defer resp.Body.Close()

	if resp.StatusCode != http.StatusOK {
		return fmt.Errorf("server returned HTTP status %s", resp.Status)
	}

	if resp.Header.Get("Content-Encoding") != "gzip" {
		_, err = io.Copy(w, resp.Body)
		return err
	}

	if s.gzipr == nil {
		s.buf = bufio.NewReader(resp.Body)
		s.gzipr, err = gzip.NewReader(s.buf)
		if err != nil {
			return err
		}
	} else {
		s.buf.Reset(resp.Body)
		s.gzipr.Reset(s.buf)
	}

	_, err = io.Copy(w, s.gzipr)
	s.gzipr.Close()
	return err
}

// A loop can run and be stopped again. It must not be reused after it was stopped.
type loop interface {
	run(interval, timeout time.Duration, errc chan<- error)
	stop()
}

type scrapeLoop struct {
	scraper scraper

	appender       func() storage.Appender
	reportAppender func() storage.Appender

	cache map[string]uint64

	done   chan struct{}
	ctx    context.Context
	cancel func()
}

func newScrapeLoop(ctx context.Context, sc scraper, app, reportApp func() storage.Appender) loop {
	sl := &scrapeLoop{
		scraper:        sc,
		appender:       app,
		reportAppender: reportApp,
		cache:          map[string]uint64{},
		done:           make(chan struct{}),
	}
	sl.ctx, sl.cancel = context.WithCancel(ctx)

	return sl
}

func (sl *scrapeLoop) run(interval, timeout time.Duration, errc chan<- error) {
	defer close(sl.done)

	select {
	case <-time.After(sl.scraper.offset(interval)):
		// Continue after a scraping offset.
	case <-sl.ctx.Done():
		return
	}

	var last time.Time

	ticker := time.NewTicker(interval)
	defer ticker.Stop()

	buf := bytes.NewBuffer(make([]byte, 0, 16000))

	for {
		buf.Reset()
		select {
		case <-sl.ctx.Done():
			return
		default:
		}

		var (
			total, added int
			start        = time.Now()
			scrapeCtx, _ = context.WithTimeout(sl.ctx, timeout)
		)

		// Only record after the first scrape.
		if !last.IsZero() {
			targetIntervalLength.WithLabelValues(interval.String()).Observe(
				time.Since(last).Seconds(),
			)
		}

		err := sl.scraper.scrape(scrapeCtx, buf)
		if err == nil {
			b := buf.Bytes()

			if total, added, err = sl.append(b, start); err != nil {
				log.With("err", err).Error("append failed")
			}
		} else if errc != nil {
			errc <- err
		}

		sl.report(start, time.Since(start), total, added, err)
		last = start

		select {
		case <-sl.ctx.Done():
			return
		case <-ticker.C:
		}
	}
}

func (sl *scrapeLoop) stop() {
	sl.cancel()
	<-sl.done
}

type sample struct {
	metric labels.Labels
	t      int64
	v      float64
}

type samples []sample

func (s samples) Len() int      { return len(s) }
func (s samples) Swap(i, j int) { s[i], s[j] = s[j], s[i] }

func (s samples) Less(i, j int) bool {
	d := labels.Compare(s[i].metric, s[j].metric)
	if d < 0 {
		return true
	} else if d > 0 {
		return false
	}
	return s[i].t < s[j].t
}

func (sl *scrapeLoop) append(b []byte, ts time.Time) (total, added int, err error) {
	var (
		app     = sl.appender()
		p       = textparse.New(b)
		defTime = timestamp.FromTime(ts)
	)

loop:
	for p.Next() {
		total++

		t := defTime
		met, tp, v := p.At()
		if tp != nil {
			t = *tp
		}

		mets := yoloString(met)
		ref, ok := sl.cache[mets]
		if ok {
			switch err = app.AddFast(ref, t, v); err {
			case nil:
			case storage.ErrNotFound:
				ok = false
			case errSeriesDropped:
				continue
			default:
				break loop
			}
		}
		if !ok {
			var lset labels.Labels
			p.Metric(&lset)

			ref, err = app.Add(lset, t, v)
			// TODO(fabxc): also add a dropped-cache?
			switch err {
			case nil:
			case errSeriesDropped:
				continue
			default:
				break loop
			}
			// Allocate a real string.
			mets = string(met)
			sl.cache[mets] = ref
		}
		added++
	}
	if err == nil {
		err = p.Err()
	}
	if err != nil {
		app.Rollback()
		return total, 0, err
	}
	if err := app.Commit(); err != nil {
		return total, 0, err
	}
	return total, added, nil
}

func yoloString(b []byte) string {
	return *((*string)(unsafe.Pointer(&b)))
}

func (sl *scrapeLoop) report(start time.Time, duration time.Duration, scraped, appended int, err error) error {
	sl.scraper.report(start, duration, err)

	ts := timestamp.FromTime(start)

	var health float64
	if err == nil {
		health = 1
	}

	app := sl.reportAppender()

	if err := sl.addReportSample(app, scrapeHealthMetricName, ts, health); err != nil {
		app.Rollback()
		return err
	}
	if err := sl.addReportSample(app, scrapeDurationMetricName, ts, duration.Seconds()); err != nil {
		app.Rollback()
		return err
	}
	if err := sl.addReportSample(app, scrapeSamplesMetricName, ts, float64(scraped)); err != nil {
		app.Rollback()
		return err
	}
	if err := sl.addReportSample(app, samplesPostRelabelMetricName, ts, float64(appended)); err != nil {
		app.Rollback()
		return err
	}
	return app.Commit()
}

func (sl *scrapeLoop) addReportSample(app storage.Appender, s string, t int64, v float64) error {
	ref, ok := sl.cache[s]

	if ok {
		if err := app.AddFast(ref, t, v); err == nil {
			return nil
		} else if err != storage.ErrNotFound {
			return err
		}
	}
	met := labels.Labels{
		labels.Label{Name: labels.MetricName, Value: s},
	}
	ref, err := app.Add(met, t, v)
	if err != nil {
		return err
	}
	sl.cache[s] = ref

	return nil
}<|MERGE_RESOLUTION|>--- conflicted
+++ resolved
@@ -36,11 +36,7 @@
 	"github.com/prometheus/prometheus/pkg/textparse"
 	"github.com/prometheus/prometheus/pkg/timestamp"
 	"github.com/prometheus/prometheus/storage"
-<<<<<<< HEAD
-=======
-	"github.com/prometheus/prometheus/storage/local"
 	"github.com/prometheus/prometheus/util/httputil"
->>>>>>> 50e4f49b
 )
 
 const (
@@ -123,13 +119,8 @@
 	newLoop func(context.Context, scraper, func() storage.Appender, func() storage.Appender) loop
 }
 
-<<<<<<< HEAD
 func newScrapePool(ctx context.Context, cfg *config.ScrapeConfig, app Appendable) *scrapePool {
 	client, err := NewHTTPClient(cfg.HTTPClientConfig)
-=======
-func newScrapePool(ctx context.Context, cfg *config.ScrapeConfig, app storage.SampleAppender) *scrapePool {
-	client, err := httputil.NewClientFromConfig(cfg.HTTPClientConfig)
->>>>>>> 50e4f49b
 	if err != nil {
 		// Any errors that could occur here should be caught during config validation.
 		log.Errorf("Error creating HTTP client for job %q: %s", cfg.JobName, err)
